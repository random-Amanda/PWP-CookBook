"""
This module contains the resources for handling recipe-ingredient related API endpoints.
"""
import json
import logging
from flask_restful import Resource
from flask import Response, request
from jsonschema import ValidationError, validate
from cookbookapp import db, cache
from cookbookapp.models import RecipeIngredientQty
from cookbookapp.utils import (
    create_415_error_response,
    create_400_error_response,
    create_404_error_response,
    require_admin,
)

logging.basicConfig(level=logging.INFO)

class RecipeIngredientQtyCollection(Resource):
    """
    Represents a collection of recipe-ingredients.
    """
    @require_admin
    def post(self, recipe):
        """
        Create a new recipe-ingredient quantity
        ---
        tags:
          - recipe-ingredients
        summary: Add an ingredient to a recipe
        description: Adds a new ingredient with quantity to a specific recipe. Requires admin API key.
        security:
          - ApiKeyAuth: []
        parameters:
          - in: path
            name: recipe
            required: true
            type: string
            description: Recipe ID to add ingredient
          - in: body
            name: body
            required: true
            schema:
              type: object
              required:
                - ingredient_id
                - qty
                - metric
              properties:
                ingredient_id:
                  type: integer
                  description: ID of the ingredient to add
                qty:
                  type: number
                  description: Quantity of the ingredient
                metric:
                  type: string
                  description: Unit of measurement (defaults to "g")
        responses:
          201:
            description: Recipe ingredient added successfully
          400:
            description: Invalid input data
            schema:
              type: object
              properties:
                resource_url:
                  type: string
                  description: The URL of the resource that triggered the error
                "@error":
                  type: object
                  properties:
                    "@message":
                      type: string
                      description: A short summary of the error
                    "@messages":
                      type: array
                      description: Detailed validation or system error messages
                      items:
                        type: string
                "@controls":
                  type: object
                  properties:
                    profile:
                      type: object
                      properties:
                        href:
                          type: string
          401:
            description: Unauthorized - Invalid or missing API key
            schema:
              type: object
              properties:
                error:
                  type: string
                message:
                  type: string
          415:
            description: Unsupported media type
            schema:
              type: object
              example:
                resource_url: "string"
                "@error":
                  "@message": "Unsupported media type"
                  "@messages":
                    - "Requests must be JSON"
                "@controls":
                  profile:
                    href: "/profiles/error/"
        """
        if not request.is_json:
            return create_415_error_response()

        try:
            validate(request.json, RecipeIngredientQty.get_schema())
        except ValidationError as e:
            return create_400_error_response(str(e))

        ingredientqty = RecipeIngredientQty(
            recipe_id=recipe.recipe_id,
            ingredient_id=request.json["ingredient_id"],
            qty=request.json["qty"],
            metric=request.get_json().get("metric", "g")
        )

        db.session.add(ingredientqty)
        db.session.commit()

        cache.delete('recipes_all')

        return Response(status=201)

# class RecipeIngredientQtyItem(Resource):
#     """
#     Represents a single recipe ingredient.
#     """
    @require_admin
    def put(self, recipe):
        """
        Update a recipe ingredient quantity
        ---
        tags:
          - recipe-ingredients
        summary: Update ingredient quantity in a recipe
        description: Updates the quantity and metric of an ingredient in a specific recipe. Requires admin API key.
        security:
          - ApiKeyAuth: []
        parameters:
          - in: path
            name: recipe
            required: true
            type: string
            description: Recipe ID containing the ingredient
          - in: body
            name: body
            required: true
            schema:
              type: object
              required:
                - ingredient_id
                - qty
                - metric
              properties:
                ingredient_id:
                  type: integer
                  description: ID of the ingredient to add
                qty:
                  type: number
                  description: Quantity of the ingredient
                metric:
                  type: string
                  description: Unit of measurement (defaults to "g")
        responses:
          204:
            description: Recipe ingredient updated successfully
          400:
            description: Invalid input data
            schema:
              type: object
              properties:
                resource_url:
                  type: string
                  description: The URL of the resource that triggered the error
                "@error":
                  type: object
                  properties:
                    "@message":
                      type: string
                      description: A short summary of the error
                    "@messages":
                      type: array
                      description: Detailed validation or system error messages
                      items:
                        type: string
                "@controls":
                  type: object
                  properties:
                    profile:
                      type: object
                      properties:
                        href:
                          type: string
          401:
            description: Unauthorized - Invalid or missing API key
            schema:
              type: object
              properties:
                error:
                  type: string
                message:
                  type: string

          404:
            description: Recipe ingredient not found
            schema:
              type: object
              example:
                  resource_url: "/api/recipes/4/ingredients/"
                  "@error":
                    "@message": "Not Found"
                    "@messages":
                      - "Recipe Ingredient resource not found"
                  "@controls":
                    profile:
                      href: "/profiles/error/" 
                  
          415:
            description: Unsupported media type
            schema:
              type: object
              example:
                resource_url: "string"
                "@error":
                  "@message": "Unsupported media type"
                  "@messages":
                    - "Requests must be JSON"
                "@controls":
                  profile:
                    href: "/profiles/error/"
        """
        if not request.is_json:
            return create_415_error_response()

        try:
            validate(request.json, RecipeIngredientQty.get_schema())
        except ValidationError as e:
            return create_400_error_response(str(e))

        ingredient_id=request.json["ingredient_id"]

        ingredientqty = RecipeIngredientQty.query.filter_by(
            recipe_id=recipe.recipe_id ,ingredient_id=ingredient_id).first()
        
        if not ingredientqty:
            return create_404_error_response(
<<<<<<< HEAD
                "Recipe Ingredient "
                )
=======
                "Recipe Ingredient")
>>>>>>> 520c5784

        ingredientqty.qty = request.json["qty"]
        ingredientqty.metric = request.json["metric"]

        db.session.commit()

        cache.delete('recipes_all')

        return Response(status=204)

    @require_admin
    def delete(self, recipe):
        """
        Delete a recipe ingredient quantity
        ---
        tags:
          - recipe-ingredients
        summary: Remove an ingredient from a recipe
        description: Removes an ingredient and its quantity from a specific recipe. Requires admin API key.
        security:
          - ApiKeyAuth: []
        parameters:
          - in: path
            name: recipe
            required: true
            type: string
            description: Recipe ID containing the ingredient
          - in: body
            name: body
            required: true
            schema:
              type: object
              required:
                - ingredient_id
              properties:
                ingredient_id:
                  type: integer
                  description: ID of the ingredient to delete
        responses:
          204:
            description: Recipe ingredient deleted successfully
          401:
            description: Unauthorized - Invalid or missing API key
            schema:
              type: object
              properties:
                error:
                  type: string
                message:
                  type: string
          404:
            description: Recipe ingredient not found
            schema:
              type: object
              example:
                  resource_url: "/api/recipes/4/ingredients/"
                  "@error":
                    "@message": "Not Found"
                    "@messages":
                      - "Recipe Ingredient Quantity resource not found"
                  "@controls":
                    profile:
                      href: "/profiles/error/"

        """
        ingredient_id=request.json["ingredient_id"]
        ingredientqty = RecipeIngredientQty.query.filter_by(
            recipe_id=recipe.recipe_id ,ingredient_id=ingredient_id).first()
        if not ingredientqty:
            return create_404_error_response(
                "Recipe Ingredient Quantity "
                )
        db.session.delete(ingredientqty)
        db.session.commit()

        cache.delete('recipes_all')
        
        return Response(json.dumps({"message": "Recipe Ingredient Qty deleted"}), status=204)<|MERGE_RESOLUTION|>--- conflicted
+++ resolved
@@ -252,15 +252,10 @@
 
         ingredientqty = RecipeIngredientQty.query.filter_by(
             recipe_id=recipe.recipe_id ,ingredient_id=ingredient_id).first()
-        
+
         if not ingredientqty:
             return create_404_error_response(
-<<<<<<< HEAD
-                "Recipe Ingredient "
-                )
-=======
                 "Recipe Ingredient")
->>>>>>> 520c5784
 
         ingredientqty.qty = request.json["qty"]
         ingredientqty.metric = request.json["metric"]
